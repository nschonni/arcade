[CmdletBinding(PositionalBinding=$false)]
Param(
  [string] $configuration = "Debug",
  [string] $projects = "",
  [string] $verbosity = "minimal",
  [switch] $restore,
  [switch] $deployDeps,
  [switch] $build,
  [switch] $rebuild,
  [switch] $deploy,
  [switch] $test,
  [switch] $integrationTest,
  [switch] $performanceTest,
  [switch] $sign,
  [switch] $pack,
  [switch] $publish,
  [switch] $pushBuildAssets,
  [switch] $ci,
  [switch] $prepareMachine,
  [switch] $help,
  [Parameter(ValueFromRemainingArguments=$true)][String[]]$properties
)

set-strictmode -version 2.0
$ErrorActionPreference = "Stop"
[Net.ServicePointManager]::SecurityProtocol = [Net.SecurityProtocolType]::Tls12

function Print-Usage() {
    Write-Host "Common settings:"
    Write-Host "  -configuration <value>  Build configuration Debug, Release"
    Write-Host "  -verbosity <value>      Msbuild verbosity (q[uiet], m[inimal], n[ormal], d[etailed], and diag[nostic])"
    Write-Host "  -help                   Print help and exit"
    Write-Host ""

    Write-Host "Actions:"
    Write-Host "  -restore                Restore dependencies"
    Write-Host "  -build                  Build solution"
    Write-Host "  -rebuild                Rebuild solution"
    Write-Host "  -deploy                 Deploy built VSIXes"
    Write-Host "  -deployDeps             Deploy dependencies (e.g. VSIXes for integration tests)"
    Write-Host "  -test                   Run all unit tests in the solution"
    Write-Host "  -pack                   Package build outputs into NuGet packages and Willow components"
    Write-Host "  -integrationTest        Run all integration tests in the solution"
    Write-Host "  -performanceTest        Run all performance tests in the solution"
    Write-Host "  -sign                   Sign build outputs"
    Write-Host "  -publish                Publish artifacts (e.g. symbols)"
    Write-Host "  -pushBuildAssets        Push assets to BAR"
    Write-Host ""

    Write-Host "Advanced settings:"
    Write-Host "  -projects <value>       Semi-colon delimited list of sln/proj's to build. Globbing is supported (*.sln)"
    Write-Host "  -ci                     Set when running on CI server"
    Write-Host "  -prepareMachine         Prepare machine for CI run"
    Write-Host ""
    Write-Host "Command line arguments not listed above are passed thru to msbuild."
    Write-Host "The above arguments can be shortened as much as to be unambiguous (e.g. -co for configuration, -t for test, etc.)."
}

if ($help -or (($properties -ne $null) -and ($properties.Contains("/help") -or $properties.Contains("/?")))) {
  Print-Usage
  exit 0
}

function Create-Directory([string[]] $path) {
  if (!(Test-Path $path)) {
    New-Item -path $path -force -itemType "Directory" | Out-Null
  }
}

function InitializeDotNetCli {
  # Don't resolve runtime, shared framework, or SDK from other locations to ensure build determinism
  $env:DOTNET_MULTILEVEL_LOOKUP=0
  
  # Disable first run since we do not need all ASP.NET packages restored.
  $env:DOTNET_SKIP_FIRST_TIME_EXPERIENCE=1

  # Source Build uses DotNetCoreSdkDir variable
  if ($env:DotNetCoreSdkDir -ne $null) {
    $env:DOTNET_INSTALL_DIR = $env:DotNetCoreSdkDir
  }

  # Use dotnet installation specified in DOTNET_INSTALL_DIR if it contains the required SDK version, 
  # otherwise install the dotnet CLI and SDK to repo local .dotnet directory to avoid potential permission issues.
  if (($env:DOTNET_INSTALL_DIR -ne $null) -and (Test-Path(Join-Path $env:DOTNET_INSTALL_DIR "sdk\$($GlobalJson.tools.dotnet)"))) {
    $dotnetRoot = $env:DOTNET_INSTALL_DIR
  } else {
    $dotnetRoot = Join-Path $RepoRoot ".dotnet"
    $env:DOTNET_INSTALL_DIR = $dotnetRoot
    
    if ($restore) {
      InstallDotNetSdk $dotnetRoot $GlobalJson.tools.dotnet
    }
  }

  return $dotnetRoot
}

function GetDotNetInstallScript([string] $dotnetRoot) {
  $installScript = "$dotnetRoot\dotnet-install.ps1"
  if (!(Test-Path $installScript)) { 
    Create-Directory $dotnetRoot
    Invoke-WebRequest "https://dot.net/v1/dotnet-install.ps1" -OutFile $installScript
  }

  return $installScript
}

function InstallDotNetSdk([string] $dotnetRoot, [string] $version) {
  $installScript = GetDotNetInstallScript $dotnetRoot
  
  & $installScript -Version $version -InstallDir $dotnetRoot
  if ($lastExitCode -ne 0) {
    Write-Host "Failed to install dotnet cli (exit code '$lastExitCode')." -ForegroundColor Red
    exit $lastExitCode
  }
}

function InitializeVisualStudioBuild {
  $inVSEnvironment = !($env:VS150COMNTOOLS -eq $null) -and (Test-Path $env:VS150COMNTOOLS)

  if ($inVSEnvironment) {
    $vsInstallDir = Join-Path $env:VS150COMNTOOLS "..\.."
  } else {    
    $vsInstallDir = LocateVisualStudio
  
    $env:VS150COMNTOOLS = Join-Path $vsInstallDir "Common7\Tools\"
    $env:VSSDK150Install = Join-Path $vsInstallDir "VSSDK\"
    $env:VSSDKInstall = Join-Path $vsInstallDir "VSSDK\"
  }

  return $vsInstallDir;
}

function LocateVisualStudio {
  $vswhereVersion = $GlobalJson.tools.vswhere
  $toolsRoot = Join-Path $RepoRoot ".tools"
  $vsWhereDir = Join-Path $toolsRoot "vswhere\$vswhereVersion"
  $vsWhereExe = Join-Path $vsWhereDir "vswhere.exe"

  if (!(Test-Path $vsWhereExe)) {
    Create-Directory $vsWhereDir
    Write-Host "Downloading vswhere"
    Invoke-WebRequest "https://github.com/Microsoft/vswhere/releases/download/$vswhereVersion/vswhere.exe" -OutFile $vswhereExe
  }

  $vsInstallDir = & $vsWhereExe -latest -prerelease -property installationPath -requires Microsoft.Component.MSBuild -requires Microsoft.VisualStudio.Component.VSSDK -requires Microsoft.Net.Component.4.6.TargetingPack -requires Microsoft.VisualStudio.Component.Roslyn.Compiler -requires Microsoft.VisualStudio.Component.VSSDK

  if ($lastExitCode -ne 0) {
    Write-Host "Failed to locate Visual Studio (exit code '$lastExitCode')." -ForegroundColor Red
    exit $lastExitCode
  }

  return $vsInstallDir
}

function GetBuildCommand() {
  $tools = $GlobalJson.tools

  if ((Get-Member -InputObject $tools -Name "dotnet") -ne $null) {  
    $dotnetRoot = InitializeDotNetCli

    # by default build with dotnet cli:
    $buildDriver = Join-Path $dotnetRoot "dotnet.exe"
    $buildArgs = "msbuild"
  }

  if ((Get-Member -InputObject $tools -Name "vswhere") -ne $null) {    
    $vsInstallDir = InitializeVisualStudioBuild
    
    # Presence of vswhere.version indicates the repo needs to build using VS msbuild:
    $buildDriver = Join-Path $vsInstallDir "MSBuild\15.0\Bin\msbuild.exe"
    $buildArgs = "/nodeReuse:$(!$ci)"
  }

  if ($buildDriver -eq $null) {
    Write-Host "/global.json must either specify 'tools.dotnet' or 'tools.vswhere'." -ForegroundColor Red
    exit 1
  }

  if ($ci) {
    Write-Host "Using $buildDriver"
  }

  return $buildDriver, $buildArgs
}

function InitializeToolset([string] $buildDriver, [string]$buildArgs) {
  $toolsetVersion = $GlobalJson.'msbuild-sdks'.'Microsoft.DotNet.Arcade.Sdk'
  $toolsetLocationFile = Join-Path $ToolsetDir "$toolsetVersion.txt"

  if (Test-Path $toolsetLocationFile) {
    $path = Get-Content $toolsetLocationFile -TotalCount 1
    if (Test-Path $path) {
      $global:ToolsetBuildProj = $path
      return
    }
  }
    
  if (-not $restore) {
    Write-Host  "Toolset version $toolsetVersion has not been restored."
    exit 1
  }

  $proj = Join-Path $ToolsetDir "restore.proj"  

  '<Project Sdk="Microsoft.DotNet.Arcade.Sdk"/>' | Set-Content $proj
  & $buildDriver $buildArgs $proj /t:__WriteToolsetLocation /m /nologo /clp:None /warnaserror /bl:$ToolsetRestoreLog /v:$verbosity /p:__ToolsetLocationOutputFile=$toolsetLocationFile
    
  if ($lastExitCode -ne 0) {
    Write-Host "Failed to restore toolset (exit code '$lastExitCode')." -ForegroundColor Red
    Write-Host "Build log: $ToolsetRestoreLog" -ForegroundColor DarkGray
    exit $lastExitCode
  }

  $path = Get-Content $toolsetLocationFile -TotalCount 1
  if (!(Test-Path $path)) {
    throw "Invalid toolset path: $path"
  }

  $global:ToolsetBuildProj = $path
}

function InitializeCustomToolset {
  if (-not $restore) {
    return
  }

  $script = Join-Path $EngRoot "RestoreToolset.ps1"

  if (Test-Path $script) {
    . $script
  }
}

function Build([string] $buildDriver, [string]$buildArgs) {
  & $buildDriver $buildArgs $ToolsetBuildProj `
    /m /nologo /clp:Summary /warnaserror `
    /v:$verbosity `
    /bl:$BuildLog `
    /p:Configuration=$configuration `
    /p:Projects=$projects `
    /p:RepoRoot=$RepoRoot `
    /p:Restore=$restore `
    /p:DeployDeps=$deployDeps `
    /p:Build=$build `
    /p:Rebuild=$rebuild `
    /p:Deploy=$deploy `
    /p:Test=$test `
    /p:Pack=$pack `
    /p:IntegrationTest=$integrationTest `
    /p:PerformanceTest=$performanceTest `
    /p:Sign=$sign `
    /p:Publish=$publish `
<<<<<<< HEAD
    /p:PushBuildAssets=$pushBuildAssets `
    /p:CIBuild=$ci `
=======
    /p:ContinuousIntegrationBuild=$ci `
>>>>>>> e1172d9b
    $properties

  if ($lastExitCode -ne 0) {
    Write-Host "Build log: $BuildLog" -ForegroundColor DarkGray
    exit $lastExitCode
  }
}

function Stop-Processes() {
  Write-Host "Killing running build processes..."
  Get-Process -Name "msbuild" -ErrorAction SilentlyContinue | Stop-Process
  Get-Process -Name "dotnet" -ErrorAction SilentlyContinue | Stop-Process
  Get-Process -Name "vbcscompiler" -ErrorAction SilentlyContinue | Stop-Process
}

try {
  $RepoRoot = Join-Path $PSScriptRoot "..\.."
  $EngRoot = Join-Path $PSScriptRoot ".."
  $ArtifactsDir = Join-Path $RepoRoot "artifacts"
  $ToolsetDir = Join-Path $ArtifactsDir "toolset"
  $LogDir = Join-Path (Join-Path $ArtifactsDir "log") $configuration
  $BuildLog = Join-Path $LogDir "Build.binlog"
  $ToolsetRestoreLog = Join-Path $LogDir "ToolsetRestore.binlog"
  $TempDir = Join-Path (Join-Path $ArtifactsDir "tmp") $configuration
  $GlobalJson = Get-Content -Raw -Path (Join-Path $RepoRoot "global.json") | ConvertFrom-Json
  
  if ($projects -eq "") {
    $projects = Join-Path $RepoRoot "*.sln"
  }

  if ($env:NUGET_PACKAGES -eq $null) {
    # Use local cache on CI to ensure deterministic build,
    # use global cache in dev builds to avoid cost of downloading packages.
    $env:NUGET_PACKAGES = if ($ci) { Join-Path $RepoRoot ".packages" } 
                          else { Join-Path $env:UserProfile ".nuget\packages" }
  }

  Create-Directory $ToolsetDir
  Create-Directory $LogDir
  
  if ($ci) {
    Create-Directory $TempDir
    $env:TEMP = $TempDir
    $env:TMP = $TempDir
  }

  $driver, $args = GetBuildCommand
  InitializeToolset $driver $args
  InitializeCustomToolset
  Build $driver $args
}
catch {
  Write-Host $_
  Write-Host $_.Exception
  Write-Host $_.ScriptStackTrace
  exit 1
}
finally {
  Pop-Location
  if ($ci -and $prepareMachine) {
    Stop-Processes
  }
}
<|MERGE_RESOLUTION|>--- conflicted
+++ resolved
@@ -251,12 +251,8 @@
     /p:PerformanceTest=$performanceTest `
     /p:Sign=$sign `
     /p:Publish=$publish `
-<<<<<<< HEAD
-    /p:PushBuildAssets=$pushBuildAssets `
-    /p:CIBuild=$ci `
-=======
+	/p:PushBuildAssets=$pushBuildAssets 
     /p:ContinuousIntegrationBuild=$ci `
->>>>>>> e1172d9b
     $properties
 
   if ($lastExitCode -ne 0) {
